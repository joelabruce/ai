use rand_distr::Uniform;

use crate::geoalg::f32_math::shape::Shape;
use super::*;

/// A fully connected layer.
/// Assumes tensor shape to be flattened to (batch size, data)
/// Should a reshape be put in here to guarantee this?
#[derive(Debug)]
pub struct Dense {
    pub weights: Tensor,
    pub biases: Tensor,
}

impl Dense {
    /// Initializes using He initialization.
    /// Might consider allowing for more flexibility here, but have to think carefuly about the cleanest way to do this.
    fn random_weight_biases(features: usize, neuron_count: usize) -> (Tensor, Tensor) {
        //let std_dev = 2. / (prev_layer_input_count as f32);
        //let normal = Normal::new(0., std_dev).unwrap();
        //let weights = Matrix::new_randomized_normal(prev_layer_input_count, neuron_count, normal);
        
        let term = (6. / (features as f32)).sqrt();
        let uniform = Uniform::new_inclusive(-term, term);
        let weights = Tensor::new_randomized_uniform(Shape::d2(features, neuron_count), uniform);
        let biases = Tensor::matrix(1, neuron_count, vec![0.0; neuron_count]);

        (weights, biases)
    }

    pub fn new(features: usize, neuron_count: usize) -> Dense {
        let (weights, biases) = Dense::random_weight_biases(features, neuron_count);

        Dense { weights, biases }
    }

    /// Instantiates and returns a new Hidden Layer based off self's shape.
    pub fn influences_dense(&self, neuron_count: usize) -> Dense {
        //assert!(self.weights.shape.len() > 0);
        //assert!(self.biases.len() > 0);

        Dense::new(self.biases.shape.size(), neuron_count)
    }
}

impl Propagates for Dense {
    /// Forward propagates by performing weights dot inputs + biases.
    fn forward<'a>(&mut self, inputs: &'a Tensor) -> Tensor {
        let r = inputs
            .mul_transpose_simd(&self.weights.transpose())
            .broadcast_vector_add(&self.biases);
            //.mul_with_transpose(&self.weights.transpose())
            //.add_row_partitioned(&self.biases);
        r
    }

    /// Back propagates.
    /// Will return dvalues to be used in next back propagation layer.
    fn backward<'a>(& mut self, learning_rate: &mut LearningRate, dvalues: &Tensor, inputs: &Tensor) -> Tensor {
        // Mutate the weights based on derivative weights
        let inputs_t = inputs.transpose();
        let dweights = inputs_t.mul_transpose_simd(&dvalues.transpose());

        self.weights = self.weights.sub_element_wise_simd(&dweights.scale_simd(learning_rate.rate()));

        // Mutate the biases based on derivative biases
        let dbiases = dvalues.reduce_vector_add();
        self.biases = self.biases.sub_element_wise_simd(&dbiases.scale_simd(learning_rate.rate()));

        let result = dvalues.mul_transpose_simd(&self.weights);
        result
    }
}

#[cfg(test)]
<<<<<<< HEAD
mod tests {
    use rand_distr::Normal;

    use crate::{geoalg::f32_math::{shape::Shape, tensor::Tensor}, nn::{layers::Propagates, learning_rate::{self, LearningRate}}};

    use super::Dense;

=======
mod test {
    use crate::{geoalg::f32_math::matrix::Matrix, nn::{layers::Propagates, learning_rate::LearningRate}};

    use super::Dense;
>>>>>>> c13ba2b3
    use crate::prettify::*;

    #[test]
    fn test_propagations() {
<<<<<<< HEAD
        let features = 10;
        let neuron_count = 6;
        let mut dense = Dense::new(features, neuron_count);
        
        let batch_size = 200;
        let inputs= &Tensor::matrix(batch_size, features, vec![1. ; batch_size * features]);
        
        let forward = dense.forward(inputs);
        //assert_eq!(forward.shape[0], batch_size);
        //assert_eq!(forward.shape[1], neuron_count);

        let mut learning_rate = LearningRate::new(0.1);
        let normal = Normal::new(0., 1.).unwrap();
        let dz = Tensor::new_randomized_normal(
            Shape::d2(batch_size, neuron_count * features),
            normal);
        let backward = dense.backward(&mut learning_rate, &forward, &forward);
        //assert_eq!(backward.shape[0], batch_size);
        //assert_eq!(backward.shape[1], features);
    }

    #[test]
    fn test_influences_dense() {
        let features = 78;
        let neuron_count_1 = 10;
        let mut dense = Dense::new(features, neuron_count_1);

        let neuron_count_2 = 64;
        let mut dense_next = dense.influences_dense(neuron_count_2);

        assert_eq!(dense_next.weights.shape[0], neuron_count_1);
        assert_eq!(dense_next.weights.shape[1], neuron_count_2);

        let batch_size = 1000;
        let inputs= &Tensor::matrix(batch_size, features, vec![1. ; batch_size * features]);

        let forward1 = dense.forward(&inputs);
        let forward2 = dense_next.forward(&forward1);

        let learning_rate = &mut LearningRate::new(0.01);
        //let back2 = dense_next.backward(learning_rate, &forward2);
=======
        let features = 784;
        let neuron_count = 128;

        let mut dense = Dense::new(features, neuron_count);

        let batches = 500;
        let inputs = &Matrix::new_randomized_z(batches, features);

        let forward = &dense.forward(inputs);
        println!("{BRIGHT_YELLOW}{:?}{RESET}", forward.shape());

        let learning_rate = &mut LearningRate::new(0.01);
        let dvalues = &Matrix::new_randomized_z(batches, neuron_count);
        let dz = dense.backward(learning_rate, dvalues, inputs);
    }

    #[test]
    fn test_influences() {
        let features = 784;
        let neuron_count_1 = 128;
        let mut dense1 = Dense::new(features, neuron_count_1);

        let neuron_count_2 = 64;
        let mut dense2 = dense1.influences_dense(neuron_count_2);

        let batches = 500;
        let inputs = &Matrix::new_randomized_z(batches, features);

        let forward1 = &dense1.forward(inputs);
        println!("{BRIGHT_YELLOW}{:?}{RESET}", forward1.shape());

        let _forward2 = &dense2.forward(forward1);

        let learning_rate = &mut LearningRate::new(0.01);
        let dvalues = &Matrix::new_randomized_z(batches, neuron_count_2);
        let dz2 = &dense2.backward(learning_rate, dvalues, forward1);

        let _dz1 = dense1.backward(learning_rate, dz2, inputs);
>>>>>>> c13ba2b3
    }
}<|MERGE_RESOLUTION|>--- conflicted
+++ resolved
@@ -73,80 +73,31 @@
 }
 
 #[cfg(test)]
-<<<<<<< HEAD
-mod tests {
-    use rand_distr::Normal;
+mod test {
+    //use crate::{geoalg::f32_math::matrix::Matrix, nn::{layers::Propagates, learning_rate::LearningRate}};
 
-    use crate::{geoalg::f32_math::{shape::Shape, tensor::Tensor}, nn::{layers::Propagates, learning_rate::{self, LearningRate}}};
+    use rand_distr::Uniform;
 
-    use super::Dense;
-
-=======
-mod test {
-    use crate::{geoalg::f32_math::matrix::Matrix, nn::{layers::Propagates, learning_rate::LearningRate}};
-
-    use super::Dense;
->>>>>>> c13ba2b3
-    use crate::prettify::*;
+    use super::*;
+    use crate::{geoalg::f32_math::{shape::Shape, tensor::Tensor}, nn::learning_rate::LearningRate, prettify::*};
 
     #[test]
     fn test_propagations() {
-<<<<<<< HEAD
-        let features = 10;
-        let neuron_count = 6;
-        let mut dense = Dense::new(features, neuron_count);
-        
-        let batch_size = 200;
-        let inputs= &Tensor::matrix(batch_size, features, vec![1. ; batch_size * features]);
-        
-        let forward = dense.forward(inputs);
-        //assert_eq!(forward.shape[0], batch_size);
-        //assert_eq!(forward.shape[1], neuron_count);
-
-        let mut learning_rate = LearningRate::new(0.1);
-        let normal = Normal::new(0., 1.).unwrap();
-        let dz = Tensor::new_randomized_normal(
-            Shape::d2(batch_size, neuron_count * features),
-            normal);
-        let backward = dense.backward(&mut learning_rate, &forward, &forward);
-        //assert_eq!(backward.shape[0], batch_size);
-        //assert_eq!(backward.shape[1], features);
-    }
-
-    #[test]
-    fn test_influences_dense() {
-        let features = 78;
-        let neuron_count_1 = 10;
-        let mut dense = Dense::new(features, neuron_count_1);
-
-        let neuron_count_2 = 64;
-        let mut dense_next = dense.influences_dense(neuron_count_2);
-
-        assert_eq!(dense_next.weights.shape[0], neuron_count_1);
-        assert_eq!(dense_next.weights.shape[1], neuron_count_2);
-
-        let batch_size = 1000;
-        let inputs= &Tensor::matrix(batch_size, features, vec![1. ; batch_size * features]);
-
-        let forward1 = dense.forward(&inputs);
-        let forward2 = dense_next.forward(&forward1);
-
-        let learning_rate = &mut LearningRate::new(0.01);
-        //let back2 = dense_next.backward(learning_rate, &forward2);
-=======
         let features = 784;
         let neuron_count = 128;
 
         let mut dense = Dense::new(features, neuron_count);
 
         let batches = 500;
-        let inputs = &Matrix::new_randomized_z(batches, features);
+        let uniform = Uniform::new_inclusive(-1., 1.);
+        let inputs = &Tensor::new_randomized_uniform(Shape::d2(batches, features), uniform);
 
         let forward = &dense.forward(inputs);
-        println!("{BRIGHT_YELLOW}{:?}{RESET}", forward.shape());
+        //println!("{BRIGHT_YELLOW}{:?}{RESET}", forward.shape());
 
         let learning_rate = &mut LearningRate::new(0.01);
-        let dvalues = &Matrix::new_randomized_z(batches, neuron_count);
+        let uniform = Uniform::new_inclusive(-1., 1.);
+        let dvalues = &&Tensor::new_randomized_uniform(Shape::d2(batches, neuron_count), uniform);
         let dz = dense.backward(learning_rate, dvalues, inputs);
     }
 
@@ -160,18 +111,19 @@
         let mut dense2 = dense1.influences_dense(neuron_count_2);
 
         let batches = 500;
-        let inputs = &Matrix::new_randomized_z(batches, features);
+        let uniform = Uniform::new_inclusive(-1., 1.);
+        let inputs = &Tensor::new_randomized_uniform(Shape::d2(batches, features), uniform);
 
         let forward1 = &dense1.forward(inputs);
-        println!("{BRIGHT_YELLOW}{:?}{RESET}", forward1.shape());
 
         let _forward2 = &dense2.forward(forward1);
 
         let learning_rate = &mut LearningRate::new(0.01);
-        let dvalues = &Matrix::new_randomized_z(batches, neuron_count_2);
+        let uniform = Uniform::new_inclusive(-1., 1.);
+        let dvalues = &Tensor::new_randomized_uniform(Shape::d2(batches, neuron_count_2), uniform);
+
         let dz2 = &dense2.backward(learning_rate, dvalues, forward1);
 
         let _dz1 = dense1.backward(learning_rate, dz2, inputs);
->>>>>>> c13ba2b3
     }
 }