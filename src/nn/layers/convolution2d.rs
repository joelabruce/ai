--- conflicted
+++ resolved
@@ -75,13 +75,9 @@
         r
     }
 
-<<<<<<< HEAD
     #[allow(unused_variables)]
     fn backward<'a>(&'a mut self, learning_rate: &mut LearningRate, dvalues: &Tensor, inputs: &Tensor) -> Tensor {
-=======
-    fn backward<'a>(&'a mut self, learning_rate: &mut LearningRate, dvalues: &Matrix, inputs: &Matrix) -> Matrix {
-        println!("{BRIGHT_GREEN} dvalues shape: {:?} x {:?}{RESET}", dvalues.row_count(), dvalues.column_count());
->>>>>>> 1ead8bef
+
         let dims = self.backward_dims();
         let size = dims.height * dims.width;
         let k_size = self.k_d.height * self.k_d.width;
@@ -92,10 +88,10 @@
             let mut gradient = Tensor::matrix(1, k_size, vec![0.; k_size]);
             for image in 0..dvalues.shape[0] {
                 let delta_image = dvalues.dim_slice(0, image);
-                let d_i = Tensor::new(Shape::d3(1, self.i_d.height, self.i_d.width), delta_image.to_vec());
+                let d_i = Tensor::new(Shape::d4(1, self.i_d.height, self.i_d.width, 1), delta_image.to_vec());
 
                 let delta_filter = &delta_image[filter_offset..filter_offset + size];
-                let d_f = Tensor::new(Shape::d3(1, dims.height, dims.width), delta_filter.to_vec());
+                let d_f = Tensor::new(Shape::d4(1, dims.height, dims.width, 1), delta_filter.to_vec());
 
                 let grad = d_i.batch_valid_cross_correlation_simd(&d_f);//, &dims, &self.i_d);
 
@@ -108,7 +104,8 @@
             }
         }
 
-        todo!()
+        Tensor::new(Shape::d4(1,1,1,1), vec![0.; 1])
+        //todo!()
         //inputs.full_outer_convolution(&self.kernels, &self.k_d, &self.i_d)
     }
 }
@@ -126,14 +123,10 @@
         let batch_size = 2;
         let filters = 3;
         let s3x3 = 9;
-        let s4x4 = 16;
 
         // Test two different images
-<<<<<<< HEAD
-        let inputs = Tensor::new(Shape::d4(2, 4, 4, 1), vec![
-=======
-        let inputs = Matrix::from(batch_size, s4x4, vec![
->>>>>>> 1ead8bef
+        let inputs = Tensor::new(Shape::d4(batch_size, 4, 4, 1), vec![
+
             1., 2., 3., 4., 
             5., 6., 7., 8.,
             9., 10., 11., 12.,
@@ -145,7 +138,6 @@
             130., 140., 150., 160.
         ]);
 
-<<<<<<< HEAD
         // Have two filters
         let mut cv2d = Convolution2d::new(
             3,
@@ -153,15 +145,8 @@
             Dimensions { width: 3, height: 3 } , 
             Dimensions { width: 4, height: 4 });
 
-        cv2d.kernels = Tensor::new(Shape::d4(3, 3, 3, 1), vec![
-=======
-        let mut cv2d = Convolution2dDeprecated::new(
-            filters,
-            1, 
-            Dimensions { width: 3, height: 3 } , 
-            Dimensions { width: 4, height: 4 });
-        cv2d.kernels = Matrix::from(filters, s3x3, vec![
->>>>>>> 1ead8bef
+        cv2d.kernels = Tensor::new(Shape::d4(filters, 3, 3, 1), vec![
+
             0., 0.15, 0.,
             0.15, 0.4, 0.15,
             0., 0.15, 0., 
@@ -180,42 +165,14 @@
 
         let mut learning_rate = LearningRate::new(0.01);
 
-        let dvalues = &Matrix::from(batch_size, filters * s3x3, vec![0.; batch_size * filters * s3x3]);
-        let _dvalues = cv2d.backward(&mut learning_rate, &dvalues, &inputs);
+        let dvalues = &Tensor::new(Shape::d4(batch_size, filters, 3, 3), vec![0.; batch_size * filters * s3x3]);
+        
+        println!("{:?}", dvalues.shape);
+        
+        let _dvalues = cv2d.backward(&mut learning_rate, dvalues, &inputs);
     }
 
     #[test]
-<<<<<<< HEAD
-    fn test_feed_into_maxpool() {
-        let batch_size = 1;
-        let filters = 2;
-        let channels = 1;
-        let k_d = Dimensions { height: 3, width: 3 };
-        let i_d = Dimensions { height: 28, width: 28 };
-        let mut cvd2 = Convolution2d::new(filters, channels, k_d, i_d);
-
-        let p_d = Dimensions { height: 2, width: 2 };
-        let stride = 2;
-        let mut maxpool= cvd2.feed_into_maxpool(p_d, stride);
-
-        let inputs = &Tensor::new(Shape::d4(batch_size, 28, 28, 1), vec![10.; batch_size * 784]);
-
-        let fcalc1 = cvd2.forward(inputs);
-        println!("{BRIGHT_GREEN}{:?}{RESET}", fcalc1);
-
-        let _fcalc2: Tensor = maxpool.forward(&fcalc1);
-
-        let dvalues2 = &Tensor::new(Shape::d3(2, 13, 13), vec![1.; 338]);
-
-        let learning_rate = &mut LearningRate::new(0.01);
-        let dvalues1 = maxpool.backward(learning_rate, dvalues2, &fcalc1);
-
-        println!("{BRIGHT_BLUE}{:?}{RESET}", dvalues1);
-
-        // This needs to work for test to be valid.
-        //let _ = cvd2.backward(learning_rate, &dvalues1, inputs);
-    }
-=======
     fn test_influences_maxpool() {
         let batch_size = 2;
         let filters = 3;
@@ -224,27 +181,26 @@
         let s28x28 = 784;
 
         // Test two different images
-        let inputs = Matrix::from(batch_size, s28x28, vec![1.0; batch_size * s28x28]);
-
-        let mut cv2d = Convolution2dDeprecated::new(
+        let inputs = Tensor::new(Shape::d4(batch_size, 28, 28, 1), vec![1.0; batch_size * s28x28]);
+
+        let mut cv2d = Convolution2d::new(
             filters,
             1, 
             Dimensions { width: 3, height: 3 } , 
             Dimensions { width: 28, height: 28 });
-        cv2d.kernels = Matrix::from(filters, s3x3, vec![1.2; filters * s3x3]);
+        cv2d.kernels = Tensor::new(Shape::d4(filters, 3,3, 1), vec![1.2; filters * s3x3]);
 
         let output = &cv2d.forward(&inputs);
         println!("{BRIGHT_CYAN}{:?}{RESET}", output);
 
-        let mut maxpool = cv2d.influences_maxpool(Dimensions { width: 2, height: 2 }, 2);
+        let mut maxpool = cv2d.feed_into_maxpool(Dimensions { width: 2, height: 2 }, 2);
         let _output2 = maxpool.forward(output);
 
-        let dvalues = &Matrix::from(batch_size, filters * s13x13, vec![-0.1; batch_size * filters * s13x13]);
+        let dvalues = &Tensor::new(Shape::new(vec![batch_size, filters, 13, 13, 1] ), vec![-0.1; batch_size * filters * s13x13]);
 
         let mut learning_rate = LearningRate::new(0.01);
         let dvalues = &maxpool.backward(&mut learning_rate, dvalues, output);
 
         let _dvalues = cv2d.backward(&mut learning_rate, dvalues, &inputs);
       }
->>>>>>> 1ead8bef
 }